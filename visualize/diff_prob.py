import torch
from transformers import AutoModelForCausalLM, AutoTokenizer
import numpy as np
from typing import List, Dict, Tuple, Union, Optional
import json
import warnings
from tqdm import tqdm
import html as html_lib
import os
from vllm import LLM, SamplingParams
from generate_vllm import main as generate_vllm_main
import pandas as pd

def read_jsonl_file(file_path):
    """
    Reads a JSON Lines file and returns a list of dictionaries.

    Args:
        file_path (str): The path to the .jsonl file.

    Returns:
        list: A list of dictionaries, where each dictionary
              corresponds to a JSON object from a line in the file.
              Returns an empty list if the file is empty or an error occurs.
    """
    data = []
    try:
        with open(file_path, 'r', encoding='utf-8') as f:
            for line in f:
                # Remove leading/trailing whitespace (like the newline character)
                line = line.strip()
                if line:  # Ensure the line is not empty
                    try:
                        json_object = json.loads(line)
                        data.append(json_object)
                    except json.JSONDecodeError as e:
                        print(f"Skipping line due to JSON decoding error: {e} - Line: '{line}'")
    except FileNotFoundError:
        print(f"Error: File not found at {file_path}")
    except Exception as e:
        print(f"An unexpected error occurred: {e}")
    return data


def generate_with_log_probs(
    model: AutoModelForCausalLM,
    tokenizer: AutoTokenizer,
    prompt: str,
    max_new_tokens: int = 100,
    temperature: float = 1.0,
    top_p: float = 1.0,
    do_sample: bool = True,
    use_sdpa: bool = True,
) -> Tuple[str, List[Dict[str, Union[str, float]]]]:
    """
    Generate text with the model and record log probabilities for each generated token.
    """
    # Tokenize prompt
    input_ids = tokenizer(prompt, return_tensors="pt").input_ids.to(model.device)
    prompt_length = input_ids.shape[1]

    # Track token log probabilities
    token_log_probs = []

    # Filter warnings if specified
    if not use_sdpa:
        warnings.filterwarnings("ignore", message=".*Sliding Window Attention.*")

    # Create progress bar
    pbar = tqdm(total=max_new_tokens, desc="Generating tokens", ncols=500)

    # Initialize past_key_values for KV-cache
    past_key_values = None

    # Generate text token by token
    for _ in range(max_new_tokens):
        with torch.no_grad():
            # Use past_key_values for faster generation
            outputs = model(
                input_ids if past_key_values is None else input_ids[:, -1:],
                past_key_values=past_key_values,
                use_cache=True
            )
            past_key_values = outputs.past_key_values

        # Get logits for the next token
        next_token_logits = outputs.logits[:, -1, :]

        # Apply temperature
        next_token_logits = next_token_logits / max(temperature, 1e-8)

        # Apply top-p filtering
        if top_p < 1.0:
            sorted_logits, sorted_indices = torch.sort(next_token_logits, descending=True)
            cumulative_probs = torch.cumsum(torch.softmax(sorted_logits, dim=-1), dim=-1)

            # Remove tokens with cumulative probability above the threshold
            sorted_indices_to_remove = cumulative_probs > top_p
            sorted_indices_to_remove[..., 1:] = sorted_indices_to_remove[..., :-1].clone()
            sorted_indices_to_remove[..., 0] = 0

            indices_to_remove = sorted_indices[sorted_indices_to_remove]
            next_token_logits[:, indices_to_remove] = -float("Inf")

        # Get probabilities
        probs = torch.softmax(next_token_logits, dim=-1)

        # Sample or greedy selection
        if do_sample:
            next_token = torch.multinomial(probs, num_samples=1)
        else:
            next_token = torch.argmax(probs, dim=-1, keepdim=True)

        # Get the log probability of the selected token
        log_prob = torch.log(probs[0, next_token[0]]).item()
        token_text = tokenizer.decode(next_token[0])

        # Store token and its log probability
        token_log_probs.append({
            "token": token_text,
            "log_prob": log_prob,
            "token_id": next_token[0].item()
        })

        # Add the next token to input_ids
        input_ids = torch.cat([input_ids, next_token], dim=-1)

        # Update progress bar
        pbar.update(1)

        # Check if we've reached the end of text token
        if next_token[0].item() == tokenizer.eos_token_id:
            break

    # Close progress bar
    pbar.close()

    # Generate the full text
    generated_text = tokenizer.decode(input_ids[0][prompt_length:], skip_special_tokens=True)

    return generated_text, token_log_probs


def calculate_text_log_probs(
    model: AutoModelForCausalLM,
    tokenizer: AutoTokenizer,
    prompt: str,
    response: str,
    use_sdpa: bool = True,
    batch_size: int = 32
) -> List[Dict[str, Union[str, float]]]:
    """
    Calculate log probabilities for each token in a given response text.

    This function computes the log probabilities that the model assigns to each token
    in the response when conditioned on the prompt. It processes the full text
    (prompt + response) through the model and extracts probabilities for just the
    response tokens.

    Args:
        model: The language model
        tokenizer: The tokenizer corresponding to the model
        prompt: The input prompt text
        response: The response text to calculate log probabilities for
        use_sdpa: Whether to use scaled dot product attention
        batch_size: Batch size for processing tokens

    Returns:
        List of dictionaries containing token, log probability, and token ID
    """
    # Tokenize the prompt and response
    prompt_ids = tokenizer(prompt, return_tensors="pt").input_ids.to(model.device)
    full_text = prompt + response
    full_ids = tokenizer(full_text, return_tensors="pt").input_ids.to(model.device)

    # Identify where response tokens start
    response_start = prompt_ids.shape[1]

    # Filter warnings if specified
    if not use_sdpa:
        warnings.filterwarnings("ignore", message=".*Sliding Window Attention.*")

    # Calculate log probabilities for each response token
    token_log_probs = []

    # Handle empty response case
    if response_start >= full_ids.shape[1]:
        return token_log_probs

    # Create progress bar for token processing
    total_tokens = full_ids.shape[1]
    num_response_tokens = total_tokens - response_start + 1
    pbar = tqdm(total=num_response_tokens, desc="Calculating token probabilities", ncols=100)

    # Process tokens in batches
    past_key_values = None
    current_pos = 0

    while current_pos < total_tokens:
        # Determine batch end for this iteration
        batch_end = min(current_pos + batch_size, total_tokens)

        with torch.no_grad():
            if past_key_values is None:
                # First pass: process multiple tokens at once
                outputs = model(
                    full_ids[:, current_pos:batch_end],
                    past_key_values=None,
                    use_cache=True
                )
                # Process each position in the batch (except the last one since we need the next token)
                for i in range(batch_end - current_pos - 1):
                    pos = current_pos + i
                    next_token_id = full_ids[0, pos + 1].item()

                    # Calculate probability distribution
                    current_logits = outputs.logits[0, i, :]
                    probs = torch.softmax(current_logits, dim=-1)

                    # Get log probability of the actual next token
                    log_prob = torch.log(probs[next_token_id]).item()

                    # Only record tokens that are part of the response
                    if pos >= response_start - 1:
                        token_text = tokenizer.decode(full_ids[0, pos + 1:pos + 2])
                        token_log_probs.append({
                            "token": token_text,
                            "log_prob": log_prob,
                            "token_id": next_token_id
                        })
                        # Update progress bar
                        pbar.update(1)

                # Save the past key values for the next iteration
                past_key_values = outputs.past_key_values
                current_pos = batch_end - 1  # Move position to the last token processed
            else:
                # Subsequent passes: use KV cache and process one token at a time
                outputs = model(
                    full_ids[:, current_pos:current_pos + 1],
                    past_key_values=past_key_values,
                    use_cache=True
                )
                past_key_values = outputs.past_key_values

                # Only process if we're not at the last token
                if current_pos < total_tokens - 1:
                    next_token_id = full_ids[0, current_pos + 1].item()

                    # Calculate probability distribution
                    current_logits = outputs.logits[0, 0, :]
                    probs = torch.softmax(current_logits, dim=-1)

                    # Get log probability of the actual next token
                    log_prob = torch.log(probs[next_token_id]).item()

                    # Only record tokens that are part of the response
                    if current_pos >= response_start - 1:
                        token_text = tokenizer.decode(full_ids[0, current_pos + 1:current_pos + 2])
                        token_log_probs.append({
                            "token": token_text,
                            "log_prob": log_prob,
                            "token_id": next_token_id
                        })
                        # Update progress bar
                        pbar.update(1)

                # Move to the next position
                current_pos += 1

    # Close progress bar
    pbar.close()

    return token_log_probs

def batched_calculate_text_log_probs(
    model: Union[AutoModelForCausalLM, torch.nn.DataParallel], # Model can be DP-wrapped
    tokenizer: AutoTokenizer,
    prompts: List[str],
    responses: List[str],
    processing_batch_size: int = 8,
    primary_device: Optional[torch.device] = None # Pass the primary device
) -> List[List[Dict[str, Union[str, float]]]]:
    """
    Calculate log probabilities for each token in given responses using Hugging Face Transformers.
    Internally processes the input prompts/responses in chunks of `processing_batch_size`.
    If model is DataParallel, primary_device should be set for correct input tensor placement.
    """
    if not prompts or not responses:
        if len(prompts) == 0 and len(responses) == 0:
            return []
        raise ValueError("Prompts and responses lists must be non-empty and of the same length, or both empty.")
    if len(prompts) != len(responses):
        raise ValueError("Prompts and responses lists must be of the same length.")

    num_total_samples = len(prompts)
    all_log_probs_for_all_samples = [[] for _ in range(num_total_samples)]

    # Determine the device for input tensors
    if primary_device is None:
        # Fallback if not provided, but it's better to pass it explicitly
        if isinstance(model, torch.nn.DataParallel):
            # DataParallel replicates the module, parameters are on multiple devices.
            # Input should go to the device of the first module replica (usually cuda:0)
            # This assumes model.module exists and has parameters.
            primary_device = next(model.module.parameters()).device
        else:
            primary_device = next(model.parameters()).device
    
    # Get the actual model config, handling DataParallel wrapper
    model_config = model.module.config if isinstance(model, torch.nn.DataParallel) else model.config


    for i in tqdm(range(0, num_total_samples, processing_batch_size), desc="Calculating log probabilities (HF)"):
        current_prompts_chunk = prompts[i:i + processing_batch_size]
        current_responses_chunk = responses[i:i + processing_batch_size]

        full_texts_chunk = [p + r for p, r in zip(current_prompts_chunk, current_responses_chunk)]
        
        prompt_token_lengths_chunk = [
            len(tokenizer.encode(p, add_special_tokens=True)) for p in current_prompts_chunk
        ]

        tokenized_sub_batch = tokenizer(
            full_texts_chunk,
            return_tensors="pt",
            padding=True,
            truncation=True,
            max_length=16384,
            add_special_tokens=True
        )

        # Move input tensors to the primary device for DataParallel
        sub_batch_input_ids = tokenized_sub_batch.input_ids.to(primary_device)
        sub_batch_attention_mask = tokenized_sub_batch.attention_mask.to(primary_device)
        
        num_samples_in_chunk = sub_batch_input_ids.shape[0]
        log_probs_for_current_chunk_processing = [[] for _ in range(num_samples_in_chunk)]

        with torch.no_grad():
            # DataParallel handles scattering the input and gathering the output
            outputs = model(sub_batch_input_ids, attention_mask=sub_batch_attention_mask)
            logits_sub_batch = outputs.logits
            
            relevant_logits = logits_sub_batch[:, :-1, :]
            target_ids_for_logprobs = sub_batch_input_ids[:, 1:]
            
            log_softmax_of_logits = torch.log_softmax(relevant_logits, dim=-1)
            chunk_all_token_log_probs = torch.gather(
                log_softmax_of_logits,
                dim=2,
                index=target_ids_for_logprobs.unsqueeze(-1)
            ).squeeze(-1)

            for j in range(num_samples_in_chunk):
                actual_seq_len_in_chunk = sub_batch_attention_mask[j].sum().item()
                response_start_index_in_sample_chunk = prompt_token_lengths_chunk[j]
                
                response_token_ids_this_sample = []
                response_log_probs_this_sample = []

                for k_loop_idx in range(actual_seq_len_in_chunk - 1):
                    token_original_idx_in_full_sequence = k_loop_idx + 1
                    if token_original_idx_in_full_sequence >= response_start_index_in_sample_chunk:
                        token_id = sub_batch_input_ids[j, token_original_idx_in_full_sequence].item()
                        log_prob_val = chunk_all_token_log_probs[j, k_loop_idx].item() 
                        response_token_ids_this_sample.append(token_id)
                        response_log_probs_this_sample.append(log_prob_val)
                
                if response_token_ids_this_sample:
                    tokens_to_decode_for_batch_decode = [[tid] for tid in response_token_ids_this_sample]
                    decoded_token_texts = tokenizer.batch_decode(
                        tokens_to_decode_for_batch_decode,
                        skip_special_tokens=True, 
                        clean_up_tokenization_spaces=True
                    )
                    current_sample_output = []
                    for idx, token_id_val in enumerate(response_token_ids_this_sample):
                        current_sample_output.append({
                            "token": decoded_token_texts[idx],
                            "log_prob": response_log_probs_this_sample[idx],
                            "token_id": token_id_val
                        })
                    log_probs_for_current_chunk_processing[j] = current_sample_output
                else:
                    log_probs_for_current_chunk_processing[j] = []
        
        for chunk_idx_inner, sample_log_probs in enumerate(log_probs_for_current_chunk_processing):
            original_sample_idx = i + chunk_idx_inner
            all_log_probs_for_all_samples[original_sample_idx] = sample_log_probs

    return all_log_probs_for_all_samples


def save_log_probs(log_probs: List[Dict[str, Union[str, float]]], output_file: str):
    """
    Save token log probabilities to a file.

    Args:
        log_probs: List of dictionaries containing token and log probability
        output_file: Path to the output file
    """
    with open(output_file, 'w', encoding='utf-8') as f:
        json.dump(log_probs, f, ensure_ascii=False, indent=2)


def visualize_log_prob_differences_only_prob(
    prompt,
    final_model_name,
    ref_model_name,
    token_log_probs: List[Dict[str, Union[str, float]]],
    response_log_probs: List[Dict[str, Union[str, float]]],
    output_file: Optional[str] = None,
) -> str:
    """
    只用概率变化色彩（蓝-白-红）可视化。
    """
    gen_log_probs = [item["log_prob"] for item in token_log_probs]
    resp_log_probs = [item["log_prob"] for item in response_log_probs]
    tokens = [item["token"] for item in token_log_probs]
    gen_probs = [np.exp(log_p) for log_p in gen_log_probs]
    resp_probs = [np.exp(log_p) for log_p in resp_log_probs]
    diffs = [g - r for g, r in zip(gen_probs, resp_probs)]
    max_diff = max(abs(min(diffs)), abs(max(diffs)))
    if max_diff == 0:
        max_diff = 1.0
    html = """
    <!DOCTYPE html>
    <html>
    <head>
    <style>
    body { font-family: 'Segoe UI', Tahoma, Geneva, Verdana, sans-serif; line-height: 1.6; padding: 20px; background-color: #f9f9f9; color: #333; }
    .text-container { background-color: white; padding: 20px; border-radius: 5px; box-shadow: 0 1px 3px rgba(0,0,0,0.1); margin-bottom: 20px; line-height: 1.8; font-size: 16px; overflow-wrap: break-word; }
    .token { display: inline; padding: 2px 1px; border-radius: 2px; }
    .legend { display: flex; margin: 10px 0 20px; justify-content: center; font-size: 14px; }
    .legend-item { margin: 0 15px; display: flex; align-items: center; }
    .color-box { width: 20px; height: 20px; margin-right: 5px; border-radius: 3px; }
    h1 { text-align: center; color: #444; margin-bottom: 25px; }
    .model-info-container {
        display: flex;
        justify-content: center; /* Centers the items horizontally */
        align-items: center; /* Aligns items vertically if they have different heights */
        gap: 25px; /* Adds space between the model info items */
        padding: 12px; /* Adds some internal spacing */
        margin-bottom: 20px; /* Space below this section */
        background-color: #f0f0f0; /* A light background to distinguish the section */
        border-radius: 5px; /* Rounded corners for a softer look */
        font-size: 14px; /* Consistent font size, similar to legend */
        color: #555; /* Slightly muted text color */
        flex-wrap: wrap; /* Allows items to wrap to the next line on smaller screens */
    }
    </style>
    </head>
    <body>
    <h1>Token Probability Visualization</h1>
    <div class="model-info-container">
        <span><strong>"""
    html += f"""Generate Model:</strong> {final_model_name} </span>
        <span><strong>Reference Model:</strong> {ref_model_name} </span>
    </div>
    <div class="legend">
        <div class="legend-item">
            <div class="color-box" style="background-color: rgba(100, 149, 237, 0.7);"></div>
            <span>Lower Probability After LUFFY</span>
        </div>
        <div class="legend-item">
            <div class="color-box" style="background-color: white;"></div>
            <span>Similar Probability</span>
        </div>
        <div class="legend-item">
            <div class="color-box" style="background-color: rgba(240, 128, 128, 0.7);"></div>
            <span>Higher Probability After LUFFY</span>
        </div>
    </div>
    <div class="text-container">
    """
    html += f"<span>{prompt}</span><br>"
    for token, diff, gen_p, resp_p in zip(tokens, diffs, gen_probs, resp_probs):
        intensity = abs(diff)
        if diff < 0:
            color = f"rgba(100, 149, 237, {intensity})"
        elif diff > 0:
            color = f"rgba(240, 128, 128, {intensity})"
        else:
            color = "transparent"
        escaped_token = html_lib.escape(token)
        html += (
            f'<span class="token" style="background-color: {color}" '
            f'title="Prob M1: {gen_p:.6f}, Prob M2: {resp_p:.6f}, Diff: {gen_p-resp_p:.6f}">' 
            f'{escaped_token}</span>'
        )
    html += """
    </div>
    </body>
    </html>
    """
    if output_file:
        with open(output_file, 'w', encoding='utf-8') as f:
            f.write(html)
    return html

def vllm_calculate_text_log_probs(
    llm_engine: LLM,
    tokenizer: AutoTokenizer, # Hugging Face tokenizer for prompt length and decoding
    prompts: List[str],
    responses: List[str]
) -> List[List[Dict[str, Union[str, float]]]]:
    """
    EXPERIMENTAL: Attempts to calculate log probabilities for each token in given responses using vLLM,
    by setting `prompt_logprobs` to the vocabulary size.

    WARNINGS:
    - This approach is highly experimental and likely to be very inefficient (slow and memory-intensive).
    - vLLM's `prompt_logprobs` API is designed for top-N, not the full vocabulary.
    - This may not work as expected or could lead to errors or extremely poor performance.
    - For reliable scoring of fixed sequences, the standard Hugging Face Transformers approach
      (full logits -> log_softmax -> gather) is generally preferred.

    Args:
        llm_engine: An initialized vLLM.LLM engine.
        tokenizer: A Hugging Face AutoTokenizer, used for determining prompt length
                   and decoding tokens for the output.
        prompts: A list of input prompt texts.
        responses: A list of response texts corresponding to each prompt.

    Returns:
        A list of lists, where each inner list contains dictionaries of
        (token, log_prob, token_id) for the response of the corresponding input sample.
        Returns an empty list for a token if its log_prob couldn't be found (e.g., not in vLLM's output).
    """
    if not prompts:
        return []
    if len(prompts) != len(responses):
        raise ValueError("Prompts and responses lists must be of the same length.")

    full_texts_for_vllm = []
    hf_prompt_token_lengths = []

    for p_str, r_str in zip(prompts, responses):
        full_texts_for_vllm.append(p_str + r_str)
        # Use HF tokenizer to determine where the response part starts.
        # Ensure add_special_tokens matches how vLLM tokenizes/expects prompts.
        # If vLLM adds BOS automatically, set add_special_tokens=False here for prompt length.
        # This part is crucial and might need adjustment based on specific model and vLLM behavior.
        prompt_token_ids_hf = tokenizer.encode(p_str, add_special_tokens=False) 
        hf_prompt_token_lengths.append(len(prompt_token_ids_hf))
        
    if not full_texts_for_vllm:
        return [[] for _ in prompts]

    try:
        # Attempt to get vocab_size from the vLLM engine
        # This might vary depending on vLLM version and how model_config is structured
        vocab_size = llm_engine.llm_engine.model_config.get_vocab_size()
        print(f"Attempting to use vocab_size for prompt_logprobs: {vocab_size}")
    except AttributeError as e:
        print(f"Could not automatically determine vocab_size from llm_engine: {e}")
        print("Please ensure llm_engine.llm_engine.model_config.get_vocab_size() is valid or set vocab_size manually.")
        # Fallback or raise error - for this example, let's raise it.
        raise ValueError("Failed to get vocab_size from vLLM engine.") from e


    sampling_params = SamplingParams(
        temperature=0.0, # Does not affect logprob calculation for a fixed sequence
        max_tokens=1,    # We are not generating, just processing the input.
                         # Set to 1 to ensure the engine runs over the prompt.
        prompt_logprobs=20 # EXPERIMENTAL: Request logprobs for all vocab items
    )

    print(f"Requesting vLLM generation with prompt_logprobs set to vocab_size ({vocab_size}). This may be very slow.")
    request_outputs = llm_engine.generate(
        full_texts_for_vllm, 
        sampling_params, 
        use_tqdm=True
    )

    all_results = []
    for i, req_output in enumerate(request_outputs):
        response_log_probs_for_sample = []
        
        # start_index_of_response_approx is the length of the prompt in terms of vLLM tokens.
        # We are using hf_prompt_token_lengths as an approximation.
        # vLLM's RequestOutput gives prompt_token_ids which are the *full* (prompt+response) token IDs.
        # The prompt part of these vLLM tokens should correspond to our hf_prompt_token_lengths.
        # A more robust way might be to re-tokenize the prompt with vLLM's internal tokenizer if accessible,
        # or rely on the fact that vLLM's prompt_logprobs are for the *input prompt* tokens.
        
        # The prompt_logprobs are for each token in the input `full_texts_for_vllm[i]`.
        # `req_output.prompt_token_ids` are the token IDs for `full_texts_for_vllm[i]`.
        
        vllm_full_text_token_ids = req_output.prompt_token_ids
        # vllm_logprobs_per_position[k] is a dict {token_id: log_prob} for the k-th input token
        vllm_logprobs_per_position = req_output.prompt_logprobs 

        if vllm_full_text_token_ids is None or vllm_logprobs_per_position is None:
            print(f"Warning: vLLM did not return token_ids or prompt_logprobs for sample {i} ('{prompts[i][:30]}...').")
            all_results.append([])
            continue

        # The number of tokens in the prompt part, according to HF tokenizer.
        # This is used to identify where the "response" part begins in the vllm_full_text_token_ids.
        num_prompt_tokens_hf = hf_prompt_token_lengths[i]

        # Iterate over the tokens in the full text (prompt + response) as tokenized by vLLM
        # k is the index in vllm_full_text_token_ids and vllm_logprobs_per_position
        for k in range(len(vllm_full_text_token_ids)):
            # We are interested in the log_prob of vllm_full_text_token_ids[k]
            # *given* vllm_full_text_token_ids[0...k-1].
            # This log_prob should be available in vllm_logprobs_per_position[k].

            # Check if the current token position 'k' is part of the "response"
            # This assumes that the first `num_prompt_tokens_hf` tokens in `vllm_full_text_token_ids`
            # correspond to the prompt. This alignment is critical and can be tricky.
            if k < num_prompt_tokens_hf:
                continue # Skip tokens considered part of the prompt

            actual_token_id_at_k = vllm_full_text_token_ids[k]
            
            # logprob_dict_for_k should contain log_probs for all vocab if vocab_size was used.
            # It's for predicting the token *at* position k, given tokens 0 to k-1.
            # However, vLLM's prompt_logprobs are often structured such that prompt_logprobs[k]
            # are the logprobs for tokens *at* position k, given 0..k-1.
            # The actual token at position k is vllm_full_text_token_ids[k].
            
            if k >= len(vllm_logprobs_per_position) or vllm_logprobs_per_position[k] is None:
                # This can happen if the sequence is too short or vLLM doesn't provide logprobs for the last token.
                # print(f"Debug: No logprobs dict at position {k} for sample {i}")
                continue
            
            logprob_dict_for_k_th_token = vllm_logprobs_per_position[k]

            if actual_token_id_at_k in logprob_dict_for_k_th_token:
                log_prob = logprob_dict_for_k_th_token[actual_token_id_at_k]
                # Decode using the passed HF tokenizer for consistency in output format
                token_text = tokenizer.decode([actual_token_id_at_k])
                response_log_probs_for_sample.append({
                    "token": token_text,
                    "log_prob": log_prob,
                    "token_id": actual_token_id_at_k
                })
            else:
                # If vocab_size was truly used and worked, this case should ideally not be hit
                # unless there's a mismatch or vLLM still did some form of top-k.
                # print(f"Debug: Token {actual_token_id_at_k} ('{tokenizer.decode([actual_token_id_at_k])}') not in logprobs dict for sample {i} at pos {k}. This is unexpected if prompt_logprobs=vocab_size worked.")
                # Fallback: append with a placeholder or skip
                print(f"Log prob not found for token: {tokenizer.decode([actual_token_id_at_k])}")
                response_log_probs_for_sample.append({
                    "token": tokenizer.decode([actual_token_id_at_k]),
                    "log_prob": float('-inf'), # Or None, or some indicator of missing
                    "token_id": actual_token_id_at_k,
                    "error": "Logprob not found in vLLM output"
                })
        
        all_results.append(response_log_probs_for_sample)
        
    return all_results

def pipeline(prompts: List[str], 
             responses: List[str], 
             all_correctness: List[str],
             data_sources: List[str], 
             all_token_log_probs: List[List[Dict[str, Union[str, float]]]], 
             save_path: str, 
             tokenizer: AutoTokenizer, 
             ref_model_path: str, 
             final_model_name: str, 
             ref_model_name: str,
             hf_processing_batch_size: int = 8,
):
    # Determine primary device for model loading
    primary_device_for_models = torch.device("cuda:0" if torch.cuda.is_available() else "cpu")
    print(f"Primary device for loading models: {primary_device_for_models}")

    # Load ref model for response evaluation
    print(f"Loading {ref_model_name} to {primary_device_for_models}...")
    _ref_model = AutoModelForCausalLM.from_pretrained(
        ref_model_path,
        torch_dtype=torch.bfloat16,
        # No device_map="auto" here
    )
    _ref_model.to(primary_device_for_models)
    _ref_model.eval()
    
    # print(f"Compiling {ref_model_name} with torch.compile(mode=\"reduce-overhead\")...")
    # try:
    #     _ref_model_compiled = torch.compile(_ref_model, mode="reduce-overhead")
    #     print(f"{ref_model_name} compiled successfully.")
    # except Exception as e:
    #     print(f"Failed to compile {ref_model_name}: {e}. Using uncompiled model.")
    #     _ref_model_compiled = _ref_model # Fallback to uncompiled

    # ref_model_for_dp = _ref_model_compiled # Use compiled model for DP
    ref_model_for_dp = _ref_model

    if torch.cuda.is_available() and torch.cuda.device_count() > 1:
        print(f"Using torch.nn.DataParallel for {ref_model_name} across {torch.cuda.device_count()} GPUs.")
        ref_model_for_dp = torch.nn.DataParallel(ref_model_for_dp)
        # Note: After DataParallel, accessing original attributes might need .module
        # e.g., ref_model_for_dp.module.config
    
    # The model passed to batched_calculate_text_log_probs is now potentially DP-wrapped
    # Its parameters are on multiple devices if DP is used.
    # Input tensors inside batched_calculate_text_log_probs need to go to primary_device_for_models.

    print(f"\nCalculating log probabilities with {ref_model_name} for all samples (batched)...")
    all_ref_model_response_log_probs = batched_calculate_text_log_probs(
        model=ref_model_for_dp, # Pass the (potentially DP-wrapped) model
        tokenizer=tokenizer,
        prompts=prompts, 
        responses=responses, 
        processing_batch_size=hf_processing_batch_size,
        primary_device=primary_device_for_models # Specify primary device for input tensors
    )

    # ref_llm_engine = LLM(
    #     model=ref_model_path,
    #     tokenizer=ref_model_path,
    #     tensor_parallel_size=torch.cuda.device_count(),
    #     dtype="bfloat16",
    #     trust_remote_code=True
    # )

    # all_ref_model_response_log_probs = vllm_calculate_text_log_probs(
    #     llm_engine=ref_llm_engine,
    #     tokenizer=tokenizer,
    #     prompts=prompts,
    #     responses=responses,
    # )
    
    saved_diff_probs_overall = []
    # Define the specific save path for this ref_model's results
    # Sanitize ref_model_name for use in path
    safe_ref_model_name_for_path = ref_model_name.replace(" ", "_").replace("(", "").replace(")", "").replace("/", "_")
    current_ref_model_output_path = os.path.join(save_path, safe_ref_model_name_for_path)
    os.makedirs(current_ref_model_output_path, exist_ok=True)

    num_samples = len(prompts)
    for i in tqdm(range(num_samples), desc="Processing samples for diff & visualization"):
        current_prompt = prompts[i]
        # Ensure data_sources has an entry for each sample, or provide a default
        current_data_source = data_sources[i] if i < len(data_sources) else f"sample_{i}"
        current_generated_text = responses[i]
        
        # Log probabilities from the final_model (passed as argument)
        token_log_probs_from_final_model = all_token_log_probs[i]
        # Log probabilities from the ref_model (calculated above in batch)
        response_log_probs_from_ref_model = all_ref_model_response_log_probs[i]

        if not token_log_probs_from_final_model or not response_log_probs_from_ref_model:
            print(f"Warning: Skipping diff for sample {i} ('{current_data_source}') due to missing log_probs from one or both models.")
            diff_entry = {
                "prompt": current_prompt, "generated_text": current_generated_text, "diff_probs": [],
                "data_source": current_data_source, "error": "Missing log_probs"
            }
            saved_diff_probs_overall.append(diff_entry)
            continue

        # Convert log probs to actual probabilities for statistics
        gen_probs = [np.exp(item["log_prob"]) for item in token_log_probs_from_final_model if "log_prob" in item]
        resp_probs = [np.exp(item["log_prob"]) for item in response_log_probs_from_ref_model if "log_prob" in item]
        
        min_len = min(len(gen_probs), len(resp_probs))
        if len(gen_probs) != len(resp_probs):
            print(f"Warning: Mismatch in token count for diff calculation (sample {i}, '{current_data_source}'). Gen: {len(gen_probs)}, Resp: {len(resp_probs)}. Using min_len: {min_len}")
        
        prob_diffs = [g - r for g, r in zip(gen_probs[:min_len], resp_probs[:min_len])]

        if not prob_diffs and min_len > 0: # Check if diffs are empty despite having tokens
             print(f"Warning: prob_diffs is empty for sample {i} ('{current_data_source}') even though min_len is {min_len}. This might indicate an issue with token lists or log_prob items.")
        if not prob_diffs : # Handles cases where min_len is 0 or prob_diffs became empty
            print(f"Skipping visualization and stats for sample {i} ('{current_data_source}') as no comparable probabilities were found.")
            diff_entry = {
                "prompt": current_prompt, "generated_text": current_generated_text, "diff_probs": [],
                "data_source": current_data_source, "error": "No comparable probabilities"
            }
            saved_diff_probs_overall.append(diff_entry)
            continue

        # Sanitize data_source for use in filename
        safe_data_source_name = current_data_source.replace('/', '_').replace(' ', '_')
        html_output_filename = os.path.join(current_ref_model_output_path, f"prob_viz_{safe_data_source_name}_{i}.html")
        
        # Create visualization
        visualize_log_prob_differences_only_prob(
            prompt=current_prompt,
            final_model_name=final_model_name, # Use the passed final_model_name
            ref_model_name=ref_model_name,     # Use the passed ref_model_name
            token_log_probs=token_log_probs_from_final_model[:min_len], 
            response_log_probs=response_log_probs_from_ref_model[:min_len],
            output_file=html_output_filename
        )

        # Store diff information
        diff_entry = {
            "prompt": current_prompt,
            "generated_text": current_generated_text,
            "diff_probs": prob_diffs,
            "data_source": current_data_source,
            "mean_diff": sum(prob_diffs) / len(prob_diffs) if prob_diffs else None,
            "max_diff": max(prob_diffs) if prob_diffs else None,
            "min_diff": min(prob_diffs) if prob_diffs else None,
            "std_diff": np.std(prob_diffs) if prob_diffs else None,
            "correctness": all_correctness[i]
        }
        saved_diff_probs_overall.append(diff_entry)
    
    # Save the overall diff_probs summary to a file
    overall_summary_filename = os.path.join(current_ref_model_output_path, f"all_samples_diff_probs_summary.jsonl")
    with open(overall_summary_filename, "w", encoding="utf-8") as f:
        for entry in saved_diff_probs_overall:
            f.write(json.dumps(entry) + '\n')
    print(f"\nOverall diff_probs summary saved to {overall_summary_filename}")
    
    # Clean up the reference model and GPU memory
    print(f"Deleting reference model: {ref_model_name}")
    del _ref_model 
    if torch.cuda.is_available():
        torch.cuda.empty_cache()
    # If torch.distributed was initialized by this model and needs specific cleanup:
    # if torch.distributed.is_available() and torch.distributed.is_initialized():
    #     torch.distributed.destroy_process_group() # If applicable
    #     torch.distributed.empty_cache()
    print(f"Finished processing for reference model: {ref_model_name}")

if __name__ == "__main__":
    # ... (setup paths, names, etc.) ...
<<<<<<< HEAD
    generated_text_path = "/home/inspur/cth/LLaMA-Factory/visualize/models/Qwen2.5-Math-7B-Oat-Zero-oat-prompt/Qwen2.5-Math-7B-Oat-Zero-oat-prompt-eval.jsonl"
    model_name_final_hf = "/home/inspur/cth/models/Qwen2.5-Math-7B-Oat-Zero" # Renamed for clarity
    model_name_base_hf = "/home/inspur/cth/models/Qwen2.5-Math-7B" # Renamed for clarity
    dataset_path = "/home/inspur/cth/LLaMA-Factory/visualize/compare/dataset_oat_base.parquet"
    final_model_display_name = "Qwen2.5-Math-7B-Oat-Zero-filtered"
=======
    generated_text_path = "/root/cth/cth/LLaMA-Factory/visualize/models/Qwen2.5-Math-7B-final-sft/Qwen2.5-Math-7B-final-sft-eval.jsonl"
    model_name_final_hf = "/root/cth/cth/LLaMA-Factory/saves/Qwen2.5-Math-7B/full/sft_correct" # Renamed for clarity
    model_name_base_hf = "/root/cth/cth/models/Qwen--Qwen2.5-Math-7B" # Renamed for clarity
    dataset_path = "/root/cth/cth/LLaMA-Factory/data/valid.all.parquet"
    final_model_display_name = "Qwen2.5-Math-7B-final-sft"
>>>>>>> 8440d897
    ref_model_display_name = "Qwen2.5-Math-7B (base)"
    
    save_path_root = os.path.join("models", final_model_display_name) 
    os.makedirs(save_path_root, exist_ok=True)
    generated_text_path = os.path.expanduser(generated_text_path)
    dataset_path = os.path.expanduser(dataset_path)

    # Determine primary device for model loading
    primary_device_for_models = torch.device("cuda:0" if torch.cuda.is_available() else "cpu")
    print(f"Primary device for loading models: {primary_device_for_models}")
    print(f"Using device: {primary_device_for_models}") # General device info

    tokenizer = AutoTokenizer.from_pretrained(model_name_final_hf)

    # ... (load data_sources, generate texts if needed) ...
    try:
        df = pd.read_parquet(dataset_path)
        data_sources = df['data_source'].tolist()
    except Exception as e:
        print(f"Error reading data_sources from {dataset_path}: {e}")
        data_sources = []

    if not os.path.exists(generated_text_path):
        print(f"Generated text file not found at {generated_text_path}. Generating...")
        # Assuming generate_vllm_main is correctly defined and imported
        generate_vllm_main(
            input_file=dataset_path,
            output_file=generated_text_path,
            model_path=model_name_final_hf, # Assuming vLLM uses the same path
            tokenizer_path=model_name_final_hf,
            max_tokens=16384,
            remove_system=False, 
            template='qwen',     
            add_oat_evaluate=True, 
            tensor_parallel_size=4
        )
    else:
        print(f"Using existing generated text file: {generated_text_path}")
    
    data = read_jsonl_file(generated_text_path)
    prompts = []
    responses = []
    all_correctness = []
    for item in data:
        prompts.append(item.get('prompt', ''))
        responses.append(item.get('generated_text', item.get('answer', '')))
        all_correctness.append(item.get('correctness', ''))
    
    if not prompts:
        print(f"No prompts/responses loaded from {generated_text_path}. Exiting.")
        exit(1)
    
    if data_sources and len(data_sources) != len(prompts):
        print(f"Warning: Length of data_sources ({len(data_sources)}) does not match "
              f"number of prompts/responses ({len(prompts)}). Adjusting data_sources.")
        if len(data_sources) > len(prompts):
            data_sources = data_sources[:len(prompts)]
        else:
            data_sources.extend([f"sample_{idx+len(data_sources)}" for idx in range(len(prompts) - len(data_sources))])


    # Load the final model
    print(f"Loading final model ({final_model_display_name}) from {model_name_final_hf} to {primary_device_for_models}...")
    _final_model = AutoModelForCausalLM.from_pretrained(
        model_name_final_hf,
        torch_dtype=torch.bfloat16,
        # No device_map="auto"
    )
    _final_model.to(primary_device_for_models)
    _final_model.eval()

    # print(f"Compiling final model ({final_model_display_name}) with torch.compile(mode=\"reduce-overhead\")...")
    # try:
    #     _final_model_compiled = torch.compile(_final_model, mode="reduce-overhead")
    #     print(f"Final model ({final_model_display_name}) compiled successfully.")
    # except Exception as e:
    #     print(f"Failed to compile final model ({final_model_display_name}): {e}. Using uncompiled model.")
    #     _final_model_compiled = _final_model # Fallback

    # final_model_for_dp = _final_model_compiled
    final_model_for_dp = _final_model

    if torch.cuda.is_available() and torch.cuda.device_count() > 1:
        print(f"Using torch.nn.DataParallel for final model ({final_model_display_name}) across {torch.cuda.device_count()} GPUs.")
        final_model_for_dp = torch.nn.DataParallel(final_model_for_dp)
    
    print(f"Calculating log probabilities with HF for final_model: {final_model_display_name}")
    all_token_log_probs = batched_calculate_text_log_probs(
        model=final_model_for_dp, # Pass the (potentially DP-wrapped) model
        tokenizer=tokenizer,
        responses=responses,
        prompts=prompts,
        processing_batch_size=2, # This will be split across GPUs by DataParallel
        primary_device=primary_device_for_models # Specify primary device
    )

    print(f"Deleting final model: {final_model_display_name}")
    del _final_model, final_model_for_dp
    if torch.cuda.is_available():
        torch.cuda.empty_cache()

    # Call pipeline
    pipeline(
        prompts=prompts,
        responses=responses,
        all_correctness=all_correctness,
        data_sources=data_sources,
        all_token_log_probs=all_token_log_probs,
        save_path=save_path_root,
        tokenizer=tokenizer,
        ref_model_path=model_name_base_hf,
        final_model_name=final_model_display_name,
        ref_model_name=ref_model_display_name,
        hf_processing_batch_size=2 # This will be split across GPUs by DataParallel inside pipeline
    )

    print("Visualization pipeline finished.")<|MERGE_RESOLUTION|>--- conflicted
+++ resolved
@@ -824,19 +824,11 @@
 
 if __name__ == "__main__":
     # ... (setup paths, names, etc.) ...
-<<<<<<< HEAD
     generated_text_path = "/home/inspur/cth/LLaMA-Factory/visualize/models/Qwen2.5-Math-7B-Oat-Zero-oat-prompt/Qwen2.5-Math-7B-Oat-Zero-oat-prompt-eval.jsonl"
     model_name_final_hf = "/home/inspur/cth/models/Qwen2.5-Math-7B-Oat-Zero" # Renamed for clarity
     model_name_base_hf = "/home/inspur/cth/models/Qwen2.5-Math-7B" # Renamed for clarity
     dataset_path = "/home/inspur/cth/LLaMA-Factory/visualize/compare/dataset_oat_base.parquet"
     final_model_display_name = "Qwen2.5-Math-7B-Oat-Zero-filtered"
-=======
-    generated_text_path = "/root/cth/cth/LLaMA-Factory/visualize/models/Qwen2.5-Math-7B-final-sft/Qwen2.5-Math-7B-final-sft-eval.jsonl"
-    model_name_final_hf = "/root/cth/cth/LLaMA-Factory/saves/Qwen2.5-Math-7B/full/sft_correct" # Renamed for clarity
-    model_name_base_hf = "/root/cth/cth/models/Qwen--Qwen2.5-Math-7B" # Renamed for clarity
-    dataset_path = "/root/cth/cth/LLaMA-Factory/data/valid.all.parquet"
-    final_model_display_name = "Qwen2.5-Math-7B-final-sft"
->>>>>>> 8440d897
     ref_model_display_name = "Qwen2.5-Math-7B (base)"
     
     save_path_root = os.path.join("models", final_model_display_name) 
