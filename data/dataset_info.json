--- conflicted
+++ resolved
@@ -737,32 +737,35 @@
       "system": "system"
     }
   },
-<<<<<<< HEAD
   "openr1_16k_sft":  {
     "file_name": "openr1_16k_sft.json",
-=======
+    "columns": {
+      "prompt": "prompt",
+      "response": "response",
+      "system": "system"
+    }
+  },
   "openr1_8k_incorrect_sft": {
     "file_name": "openr1_8k_incorrect_sft.json",
->>>>>>> 8440d897
     "columns": {
       "prompt": "prompt",
       "response": "response",
       "system": "system"
     }
   },
-<<<<<<< HEAD
   "openr1_5k_samples": {
     "file_name": "openr1_5k_samples.json",
     "columns": {
       "prompt": "query",
       "response": "answer",
-=======
+      "system": "system"
+    }
+  },
   "openr1_merged": {
     "file_name": "openr1_merged.json",
     "columns": {
       "prompt": "prompt",
       "response": "response",
->>>>>>> 8440d897
       "system": "system"
     }
   }
